--- conflicted
+++ resolved
@@ -214,11 +214,12 @@
           resolver,
           queryWithTypename,
           null,
-<<<<<<< HEAD
-          { headers, endpoints: this.endpoints, export: exportVariables },
-=======
-          { headers, endpoints: this.endpoints, credentials },
->>>>>>> a76266f5
+          {
+            headers,
+            endpoints: this.endpoints,
+            export: exportVariables,
+            credentials,
+          },
           variables,
           resolverOptions,
         );
