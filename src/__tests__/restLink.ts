import { execute, makePromise, ApolloLink } from 'apollo-link';
import { ApolloClient } from 'apollo-client';
import { InMemoryCache } from 'apollo-cache-inmemory';
import gql from 'graphql-tag';
import * as camelCase from 'camelcase';
import * as fetchMock from 'fetch-mock';

import { RestLink } from '../';
import { validateRequestMethodForOperationType } from '../restLink';

const sampleQuery = gql`
  query post {
    post(id: "1") @rest(type: "Post", path: "/post/:id") {
      id
    }
  }
`;

type Result = { [index: string]: any };

describe('Configuration', () => {
  describe('Errors', () => {
    it('throws without any config', () => {
      expect.assertions(3);

      expect(() => {
        new RestLink(undefined);
      }).toThrow();
      expect(() => {
        new RestLink({} as any);
      }).toThrow();
      expect(() => {
        new RestLink({ bogus: '' } as any);
      }).toThrow();
    });

    it('throws with mismatched config', () => {
      expect.assertions(1);
      expect(() => {
        new RestLink({ uri: '/correct', endpoints: { '': '/mismatched' } });
      }).toThrow();
    });

    it("Doesn't throw on good configs", () => {
      expect.assertions(1);

      new RestLink({ uri: '/correct' });
      new RestLink({ uri: '/correct', endpoints: { other: '/other' } });
      new RestLink({
        uri: '/correct',
        endpoints: { '': '/correct', other: '/other' },
      });
      new RestLink({ endpoints: { '': '/correct', other: '/other' } });

      expect(true).toBe(true);
    });
  });

  describe('Field name normalizer', () => {
    afterEach(() => {
      fetchMock.restore();
    });
    it('should apply fieldNameNormalizer if specified', async () => {
      expect.assertions(2);
      const link = new RestLink({
        uri: '/api',
        fieldNameNormalizer: camelCase,
      });
      const post = { id: '1', Title: 'Love apollo' };
      fetchMock.get('/api/post/1', post);

      const tags = [{ Name: 'apollo' }, { Name: 'graphql' }];
      fetchMock.get('/api/tags', tags);

      const postAndTags = gql`
        query postAndTags {
          post @rest(type: "Post", path: "/post/1") {
            id
            Title
            Tags @rest(type: "[Tag]", path: "/tags") {
              Name
            }
          }
        }
      `;

<<<<<<< HEAD
      const data = await makePromise<Result>(
=======
      const { data } = await makePromise(
>>>>>>> a289f727
        execute(link, {
          operationName: 'postTitle',
          query: postAndTags,
        }),
      );

      expect(data.post.title).toBeDefined();
      expect(data.post.tags[0].name).toBeDefined();
    });
  });

  describe('Custom fetch', () => {
    afterEach(() => {
      fetchMock.restore();
    });
    it('should apply customFetch if specified', async () => {
      expect.assertions(1);

      const link = new RestLink({
        uri: '/api',
        customFetch: (uri, options) =>
          new Promise((resolve, reject) => {
            const body = JSON.stringify({ title: 'custom' });
            resolve(new Response(body));
          }),
      });

      const postTitle = gql`
        query postTitle {
          post @rest(type: "Post", path: "/post/1") {
            title
          }
        }
      `;

      const { data } = await makePromise(
        execute(link, {
          operationName: 'postTitle',
          query: postTitle,
        }),
      );

      expect(data.post.title).toBe('custom');
    });
  });
});

describe('Query single call', () => {
  afterEach(() => {
    fetchMock.restore();
  });

  it('can run a simple query', async () => {
    expect.assertions(1);

    const link = new RestLink({ uri: '/api' });
    const post = { id: '1', title: 'Love apollo' };
    fetchMock.get('/api/post/1', post);

    const postTitleQuery = gql`
      query postTitle {
        post @rest(type: "Post", path: "/post/1") {
          id
          title
        }
      }
    `;

<<<<<<< HEAD
    const data = await makePromise<Result>(
=======
    const { data } = await makePromise(
>>>>>>> a289f727
      execute(link, {
        operationName: 'postTitle',
        query: postTitleQuery,
      }),
    );

    expect(data).toMatchObject({ post: { ...post, __typename: 'Post' } });
  });

  it('can get query params regardless of the order', async () => {
    expect.assertions(1);

    const link = new RestLink({ uri: '/api' });
    const post = { id: '1', title: 'Love apollo' };
    fetchMock.get('/api/post/1', post);

    const postTitleQuery = gql`
      query postTitle {
        post @rest(path: "/post/1", type: "Post") {
          id
          title
        }
      }
    `;

<<<<<<< HEAD
    const data = await makePromise<Result>(
=======
    const { data } = await makePromise(
>>>>>>> a289f727
      execute(link, {
        operationName: 'postTitle',
        query: postTitleQuery,
      }),
    );

    expect(data).toMatchObject({ post });
  });

  it('can return array result with typename', async () => {
    expect.assertions(1);

    const link = new RestLink({ uri: '/api' });

    const tags = [{ name: 'apollo' }, { name: 'graphql' }];
    fetchMock.get('/api/tags', tags);

    const tagsQuery = gql`
      query tags {
        tags @rest(type: "[Tag]", path: "/tags") {
          name
        }
      }
    `;

<<<<<<< HEAD
    const data = await makePromise<Result>(
=======
    const { data } = await makePromise(
>>>>>>> a289f727
      execute(link, {
        operationName: 'tags',
        query: tagsQuery,
      }),
    );

    const tagsWithTypeName = tags.map(tag => ({
      ...tag,
      __typename: '[Tag]',
    }));
    expect(data).toMatchObject({ tags: tagsWithTypeName });
  });

  it('can filter the query result', async () => {
    expect.assertions(1);

    const link = new RestLink({ uri: '/api' });

    const post = {
      id: '1',
      title: 'Love apollo',
      content: 'Best graphql client ever.',
    };
    fetchMock.get('/api/post/1', post);

    const postTitleQuery = gql`
      query postTitle {
        post @rest(type: "Post", path: "/post/1") {
          id
          title
        }
      }
    `;

<<<<<<< HEAD
    const data = await makePromise<Result>(
=======
    const { data } = await makePromise(
>>>>>>> a289f727
      execute(link, {
        operationName: 'postWithContent',
        query: postTitleQuery,
      }),
    );

    expect(data.post.content).toBeUndefined();
  });

  it('can pass param to a query without a variable', async () => {
    expect.assertions(1);

    const link = new RestLink({ uri: '/api' });
    const post = { id: '1', title: 'Love apollo' };
    fetchMock.get('/api/post/1', post);

    const postTitleQuery = gql`
      query postTitle {
        post @rest(type: "Post", path: "/post/1") {
          id
          title
        }
      }
    `;

<<<<<<< HEAD
    const data = await makePromise<Result>(
=======
    const { data } = await makePromise(
>>>>>>> a289f727
      execute(link, {
        operationName: 'postTitle',
        query: postTitleQuery,
      }),
    );

    expect(data).toMatchObject({ post: { ...post, __typename: 'Post' } });
  });

  it('can pass param to a query with a variable', async () => {
    expect.assertions(1);

    const link = new RestLink({ uri: '/api' });

    const post = { id: '1', title: 'Love apollo' };
    fetchMock.get('/api/post/1', post);

    const postTitleQuery = gql`
      query postTitle {
        post(id: "1") @rest(type: "Post", path: "/post/:id") {
          id
          title
        }
      }
    `;

<<<<<<< HEAD
    const data = await makePromise<Result>(
=======
    const { data } = await makePromise(
>>>>>>> a289f727
      execute(link, {
        operationName: 'postTitle',
        query: postTitleQuery,
        variables: { id: '1' },
      }),
    );

    expect(data.post.title).toBe(post.title);
  });

  it('can hit two endpoints!', async () => {
    expect.assertions(2);

    const link = new RestLink({ endpoints: { v1: '/v1', v2: '/v2' } });

    const postV1 = { id: '1', title: '1. Love apollo' };
    const postV2 = { id: '1', titleText: '2. Love apollo' };
    fetchMock.get('/v1/post/1', postV1);
    fetchMock.get('/v2/post/1', postV2);

    const postTitleQuery1 = gql`
      query postTitle($id: ID!) {
        post(id: $id) @rest(type: "Post", path: "/post/:id", endpoint: "v1") {
          id
          title
        }
      }
    `;
    const postTitleQuery2 = gql`
      query postTitle($id: ID!) {
        post(id: $id) @rest(type: "Post", path: "/post/:id", endpoint: "v2") {
          id
          titleText
        }
      }
    `;

<<<<<<< HEAD
    const data1 = await makePromise<Result>(
=======
    const { data: data1 } = await makePromise(
>>>>>>> a289f727
      execute(link, {
        operationName: 'postTitle1',
        query: postTitleQuery1,
        variables: { id: '1' },
      }),
    );
<<<<<<< HEAD
    const data2 = await makePromise<Result>(
=======
    const { data: data2 } = await makePromise(
>>>>>>> a289f727
      execute(link, {
        operationName: 'postTitle2',
        query: postTitleQuery2,
        variables: { id: '1' },
      }),
    );

    expect(data1.post.title).toBe(postV1.title);
    expect(data2.post.titleText).toBe(postV2.titleText);
  });
});

describe('Query multiple calls', () => {
  afterEach(() => {
    fetchMock.restore();
  });

  it('can run a query with multiple rest calls', async () => {
    expect.assertions(2);
    ``;

    const link = new RestLink({ uri: '/api' });

    const post = { id: '1', title: 'Love apollo' };
    fetchMock.get('/api/post/1', post);

    const tags = [{ name: 'apollo' }, { name: 'graphql' }];
    fetchMock.get('/api/tags', tags);

    const postAndTags = gql`
      query postAndTags {
        post @rest(type: "Post", path: "/post/1") {
          id
          title
        }
        tags @rest(type: "[Tag]", path: "/tags") {
          name
        }
      }
    `;

<<<<<<< HEAD
    const data = await makePromise<Result>(
=======
    const { data } = await makePromise(
>>>>>>> a289f727
      execute(link, {
        operationName: 'postAndTags',
        query: postAndTags,
      }),
    );

    expect(data.post).toBeDefined();
    expect(data.tags).toBeDefined();
  });

  it('can run a subquery with multiple rest calls', async () => {
    expect.assertions(2);
    ``;

    const link = new RestLink({ uri: '/api' });

    const post = { id: '1', title: 'Love apollo' };
    fetchMock.get('/api/post/1', post);

    const tags = [{ name: 'apollo' }, { name: 'graphql' }];
    fetchMock.get('/api/tags', tags);

    const postAndTags = gql`
      query postAndTags {
        post @rest(type: "Post", path: "/post/1") {
          id
          title
          tags @rest(type: "[Tag]", path: "/tags") {
            name
          }
        }
      }
    `;

<<<<<<< HEAD
    const data = await makePromise<Result>(
=======
    const { data } = await makePromise(
>>>>>>> a289f727
      execute(link, {
        operationName: 'postAndTags',
        query: postAndTags,
      }),
    );

    expect(data.post).toBeDefined();
    expect(data.post.tags).toBeDefined();
  });

  +it('GraphQL aliases should work', async () => {
    expect.assertions(2);

    const link = new RestLink({ endpoints: { v1: '/v1', v2: '/v2' } });

    const postV1 = { id: '1', title: '1. Love apollo' };
    const postV2 = { id: '1', titleText: '2. Love apollo' };
    fetchMock.get('/v1/post/1', postV1);
    fetchMock.get('/v2/post/1', postV2);

    const postTitleQueries = gql`
      query postTitle($id: ID!) {
        v1: post(id: $id)
          @rest(type: "Post", path: "/post/:id", endpoint: "v1") {
          id
          title
        }
        v2: post(id: $id)
          @rest(type: "Post", path: "/post/:id", endpoint: "v2") {
          id
          titleText
        }
      }
    `;

<<<<<<< HEAD
    const data = await makePromise<Result>(
=======
    const { data } = await makePromise(
>>>>>>> a289f727
      execute(link, {
        operationName: 'postTitle',
        query: postTitleQueries,
        variables: { id: '1' },
      }),
    );

    expect(data.v1.title).toBe(postV1.title);
    expect(data.v2.titleText).toBe(postV2.titleText);
  });
});

describe('Query options', () => {
  afterEach(() => {
    fetchMock.restore();
  });
  describe('credentials', () => {
    it('adds credentials to the request from the setup', async () => {
      expect.assertions(1);
      const link = new RestLink({
        uri: '/api',
        credentials: 'my-credentials',
      });

      const post = { id: '1', Title: 'Love apollo' };
      fetchMock.get('/api/post/1', post);

      await makePromise<Result>(
        execute(link, {
          operationName: 'post',
          query: sampleQuery,
        }),
      );

      const credentials = fetchMock.lastCall()[1].credentials;
      expect(credentials).toBe('my-credentials');
    });

    it('adds credentials to the request from the context', async () => {
      expect.assertions(2);

      const credentialsMiddleware = new ApolloLink((operation, forward) => {
        operation.setContext({
          credentials: 'my-credentials',
        });
        return forward(operation).map(result => {
          const { credentials } = operation.getContext();
          expect(credentials).toBeDefined();
          return result;
        });
      });

      const link = ApolloLink.from([
        credentialsMiddleware,
        new RestLink({ uri: '/api' }),
      ]);

      const post = { id: '1', title: 'Love apollo' };
      fetchMock.get('/api/post/1', post);

      await makePromise<Result>(
        execute(link, {
          operationName: 'post',
          query: sampleQuery,
        }),
      );

      const credentials = fetchMock.lastCall()[1].credentials;
      expect(credentials).toBe('my-credentials');
    });

    it('prioritizes context credentials over setup credentials', async () => {
      expect.assertions(2);

      const credentialsMiddleware = new ApolloLink((operation, forward) => {
        operation.setContext({
          credentials: 'my-credentials',
        });
        return forward(operation).map(result => {
          const { credentials } = operation.getContext();
          expect(credentials).toBeDefined();
          return result;
        });
      });

      const link = ApolloLink.from([
        credentialsMiddleware,
        new RestLink({ uri: '/api', credentials: 'wrong-credentials' }),
      ]);

      const post = { id: '1', title: 'Love apollo' };
      fetchMock.get('/api/post/1', post);

      await makePromise<Result>(
        execute(link, {
          operationName: 'post',
          query: sampleQuery,
        }),
      );

      const credentials = fetchMock.lastCall()[1].credentials;
      expect(credentials).toBe('my-credentials');
    });
  });
  describe('method', () => {
    it('works for GET requests', async () => {
      expect.assertions(1);

      const link = new RestLink({ uri: '/api' });

      const post = { id: '1', title: 'Love apollo' };
      fetchMock.get('/api/post/1', post);

      const postTitleQuery = gql`
        query postTitle {
          post(id: "1") @rest(type: "Post", path: "/post/:id", method: "GET") {
            id
            title
          }
        }
      `;

      await makePromise<Result>(
        execute(link, {
          operationName: 'postTitle',
          query: postTitleQuery,
          variables: { id: '1' },
        }),
      );

      const requestCall = fetchMock.calls('/api/post/1')[0];
      expect(requestCall[1]).toEqual(
        expect.objectContaining({ method: 'GET' }),
      );
    });

    it('works without specifying a request method', async () => {
      expect.assertions(1);

      const link = new RestLink({ uri: '/api' });

      const post = { id: '1', title: 'Love apollo' };
      fetchMock.get('/api/post/1', post);

      const postTitleQuery = gql`
        query postTitle {
          post(id: "1") @rest(type: "Post", path: "/post/:id") {
            id
            title
          }
        }
      `;

      await makePromise<Result>(
        execute(link, {
          operationName: 'postTitle',
          query: postTitleQuery,
          variables: { id: '1' },
        }),
      );

      const requestCall = fetchMock.calls('/api/post/1')[0];
      expect(requestCall[1]).toEqual(
        expect.objectContaining({ method: 'GET' }),
      );
    });

    it('throws if method is not GET', async () => {
      expect.assertions(2);

      const link = new RestLink({ uri: '/api' });

      const post = { id: '1', title: 'Love apollo' };
      fetchMock.get('/api/post/1', post);

      const postTitleQuery = gql`
        query postTitle {
          post(id: "1") @rest(type: "Post", path: "/post/:id", method: "POST") {
            id
            title
          }
        }
      `;

      try {
        await makePromise<Result>(
          execute(link, {
            operationName: 'postTitle',
            query: postTitleQuery,
            variables: { id: '1' },
          }),
        );
      } catch (error) {
        expect(error.message).toBe(
          'A "query" operation can only support "GET" requests but got "POST".',
        );
      }

      expect(fetchMock.called('/api/post/1')).toBe(false);
    });
  });
  describe('headers', () => {
    it('adds headers to the request from the context', async () => {
      expect.assertions(2);

      const headersMiddleware = new ApolloLink((operation, forward) => {
        operation.setContext({
          headers: { authorization: '1234' },
        });
        return forward(operation).map(result => {
          const { headers } = operation.getContext();
          expect(headers).toBeDefined();
          return result;
        });
      });
      const link = ApolloLink.from([
        headersMiddleware,
        new RestLink({ uri: '/api' }),
      ]);

      const post = { id: '1', title: 'Love apollo' };
      fetchMock.get('/api/post/1', post);

      const postTitleQuery = gql`
        query postTitle {
          post(id: "1") @rest(type: "Post", path: "/post/:id") {
            id
            title
          }
        }
      `;

      await makePromise<Result>(
        execute(link, {
          operationName: 'postTitle',
          query: postTitleQuery,
          variables: { id: '1' },
        }),
      );

      const requestCall = fetchMock.calls('/api/post/1')[0];
      expect(requestCall[1]).toEqual(
        expect.objectContaining({
          headers: expect.objectContaining({
            authorization: '1234',
          }),
        }),
      );
    });
    it('adds headers to the request from the setup', async () => {
      const link = new RestLink({
        uri: '/api',
        headers: { authorization: '1234' },
      });

      const post = { id: '1', title: 'Love apollo' };
      fetchMock.get('/api/post/1', post);

      const postTitleQuery = gql`
        query postTitle {
          post(id: "1") @rest(type: "Post", path: "/post/:id") {
            id
            title
          }
        }
      `;

      await makePromise<Result>(
        execute(link, {
          operationName: 'postTitle',
          query: postTitleQuery,
          variables: { id: '1' },
        }),
      );

      const requestCall = fetchMock.calls('/api/post/1')[0];
      expect(requestCall[1]).toEqual(
        expect.objectContaining({
          headers: expect.objectContaining({
            authorization: '1234',
          }),
        }),
      );
    });
    it('prioritizes context headers over setup headers', async () => {
      expect.assertions(2);

      const headersMiddleware = new ApolloLink((operation, forward) => {
        operation.setContext({
          headers: { authorization: '1234' },
        });
        return forward(operation).map(result => {
          const { headers } = operation.getContext();
          expect(headers).toBeDefined();
          return result;
        });
      });
      const link = ApolloLink.from([
        headersMiddleware,
        new RestLink({ uri: '/api', headers: { authorization: 'no user' } }),
      ]);

      const post = { id: '1', title: 'Love apollo' };
      fetchMock.get('/api/post/1', post);

      const postTitleQuery = gql`
        query postTitle {
          post(id: "1") @rest(type: "Post", path: "/post/:id") {
            id
            title
          }
        }
      `;

      await makePromise<Result>(
        execute(link, {
          operationName: 'postTitle',
          query: postTitleQuery,
          variables: { id: '1' },
        }),
      );

      const requestCall = fetchMock.calls('/api/post/1')[0];
      expect(requestCall[1]).toEqual(
        expect.objectContaining({
          headers: expect.objectContaining({
            authorization: '1234',
          }),
        }),
      );
    });
  });
});

describe('validateRequestMethodForOperationType', () => {
  describe('for operation type "mutation"', () => {
    it('throws because it is not supported yet', () => {
      expect.assertions(1);
      expect(() =>
        validateRequestMethodForOperationType('GET', 'mutation'),
      ).toThrowError('A "mutation" operation is not supported yet.');
    });
  });
  describe('for operation type "subscription"', () => {
    it('throws because it is not supported yet', () => {
      expect.assertions(1);
      expect(() =>
        validateRequestMethodForOperationType('GET', 'subscription'),
      ).toThrowError('A "subscription" operation is not supported yet.');
    });
  });
  describe('for operation type "mutation"', () => {
    it('throws because it is not supported yet', () => {
      expect.assertions(1);
      expect(() =>
        validateRequestMethodForOperationType('POST', 'mutation'),
      ).toThrowError('A "mutation" operation is not supported yet.');
    });
  });
  describe('for operation type "subscription"', () => {
    it('throws because it is not supported yet', () => {
      expect.assertions(1);
      expect(() =>
        validateRequestMethodForOperationType('POST', 'subscription'),
      ).toThrowError('A "subscription" operation is not supported yet.');
    });
  });
});

describe('export directive', () => {
  afterEach(() => {
    fetchMock.restore();
  });
  it('should throw an error if export is missing', async () => {
    expect.assertions(1);

    const link = new RestLink({ uri: '/api' });

    const post = { id: '1', title: 'Love apollo', tagId: 6 };
    fetchMock.get('/api/post/1', post);

    const postTagWithoutExport = gql`
      query postTitle {
        post(id: "1") @rest(type: "Post", path: "/post/:id") {
          tagId
          title
          tag @rest(type: "Tag", path: "/tag/:tagId") {
            name
          }
        }
      }
    `;

    try {
      await makePromise(
        execute(link, {
          operationName: 'postTitle',
          query: postTagWithoutExport,
          variables: { id: '1' },
        }),
      );
    } catch (e) {
      expect(e.message).toBe(
        'Missing params to run query, specify it in the query params or use an export directive',
      );
    }
  });
  it('can use a variable from export', async () => {
    expect.assertions(1);

    const link = new RestLink({ uri: '/api' });

    const post = { id: '1', title: 'Love apollo', tagId: 6 };
    fetchMock.get('/api/post/1', post);
    const tag = { name: 'apollo' };
    fetchMock.get('/api/tag/6', tag);

    const postTagExport = gql`
      query postTitle {
        post(id: "1") @rest(type: "Post", path: "/post/:id") {
          tagId @export(as: "tagId")
          title
          tag @rest(type: "Tag", path: "/tag/:tagId") {
            name
          }
        }
      }
    `;

    const { data } = await makePromise(
      execute(link, {
        operationName: 'postTitle',
        query: postTagExport,
        variables: { id: '1' },
      }),
    );

    expect(data.post.tag).toEqual({ ...tag, __typename: 'Tag' });
  });

  it('can use two variables from export', async () => {
    expect.assertions(2);

    const link = new RestLink({ uri: '/api' });

    const post = { id: '1', title: 'Love apollo', tagId: 6, postAuthor: 10 };
    fetchMock.get('/api/post/1', post);
    const tag = { name: 'apollo' };
    fetchMock.get('/api/tag/6', tag);
    const author = { name: 'Sashko' };
    fetchMock.get('/api/users/10', author);

    const postTagExport = gql`
      query postTitle {
        post(id: "1") @rest(type: "Post", path: "/post/:id") {
          tagId @export(as: "tagId")
          postAuthor @export(as: "authorId")
          title
          tag @rest(type: "Tag", path: "/tag/:tagId") {
            name
          }
          author @rest(type: "User", path: "/users/:authorId") {
            name
          }
        }
      }
    `;

    const { data } = await makePromise(
      execute(link, {
        operationName: 'postTitle',
        query: postTagExport,
        variables: { id: '1' },
      }),
    );

    expect(data.post.tag).toEqual({ ...tag, __typename: 'Tag' });
    expect(data.post.author).toEqual({ ...author, __typename: 'User' });
  });
});

describe('Apollo client integration', () => {
  afterEach(() => {
    fetchMock.restore();
  });

  it('can integrate with apollo client', async () => {
    expect.assertions(1);

    const link = new RestLink({ uri: '/api' });

    const post = { id: '1', title: 'Love apollo' };
    fetchMock.get('/api/post/1', post);

    const postTagExport = gql`
      query {
        post @rest(type: "Post", path: "/post/1") {
          id
          title
        }
      }
    `;

    const client = new ApolloClient({
      cache: new InMemoryCache(),
      link,
    });

    const { data } = await client.query({
      query: postTagExport,
    });

    expect(data.post).toBeDefined();
  });
});<|MERGE_RESOLUTION|>--- conflicted
+++ resolved
@@ -84,11 +84,7 @@
         }
       `;
 
-<<<<<<< HEAD
-      const data = await makePromise<Result>(
-=======
-      const { data } = await makePromise(
->>>>>>> a289f727
+      const { data } = await makePromise<Result>(
         execute(link, {
           operationName: 'postTitle',
           query: postAndTags,
@@ -157,11 +153,7 @@
       }
     `;
 
-<<<<<<< HEAD
-    const data = await makePromise<Result>(
-=======
-    const { data } = await makePromise(
->>>>>>> a289f727
+    const { data } = await makePromise<Result>(
       execute(link, {
         operationName: 'postTitle',
         query: postTitleQuery,
@@ -187,11 +179,7 @@
       }
     `;
 
-<<<<<<< HEAD
-    const data = await makePromise<Result>(
-=======
-    const { data } = await makePromise(
->>>>>>> a289f727
+    const { data } = await makePromise<Result>(
       execute(link, {
         operationName: 'postTitle',
         query: postTitleQuery,
@@ -217,11 +205,7 @@
       }
     `;
 
-<<<<<<< HEAD
-    const data = await makePromise<Result>(
-=======
-    const { data } = await makePromise(
->>>>>>> a289f727
+    const { data } = await makePromise<Result>(
       execute(link, {
         operationName: 'tags',
         query: tagsQuery,
@@ -256,11 +240,7 @@
       }
     `;
 
-<<<<<<< HEAD
-    const data = await makePromise<Result>(
-=======
-    const { data } = await makePromise(
->>>>>>> a289f727
+    const { data } = await makePromise<Result>(
       execute(link, {
         operationName: 'postWithContent',
         query: postTitleQuery,
@@ -286,11 +266,7 @@
       }
     `;
 
-<<<<<<< HEAD
-    const data = await makePromise<Result>(
-=======
-    const { data } = await makePromise(
->>>>>>> a289f727
+    const { data } = await makePromise<Result>(
       execute(link, {
         operationName: 'postTitle',
         query: postTitleQuery,
@@ -317,11 +293,7 @@
       }
     `;
 
-<<<<<<< HEAD
-    const data = await makePromise<Result>(
-=======
-    const { data } = await makePromise(
->>>>>>> a289f727
+    const { data } = await makePromise<Result>(
       execute(link, {
         operationName: 'postTitle',
         query: postTitleQuery,
@@ -359,22 +331,14 @@
       }
     `;
 
-<<<<<<< HEAD
-    const data1 = await makePromise<Result>(
-=======
-    const { data: data1 } = await makePromise(
->>>>>>> a289f727
+    const { data: data1 } = await makePromise<Result>(
       execute(link, {
         operationName: 'postTitle1',
         query: postTitleQuery1,
         variables: { id: '1' },
       }),
     );
-<<<<<<< HEAD
-    const data2 = await makePromise<Result>(
-=======
-    const { data: data2 } = await makePromise(
->>>>>>> a289f727
+    const { data: data2 } = await makePromise<Result>(
       execute(link, {
         operationName: 'postTitle2',
         query: postTitleQuery2,
@@ -416,11 +380,7 @@
       }
     `;
 
-<<<<<<< HEAD
-    const data = await makePromise<Result>(
-=======
-    const { data } = await makePromise(
->>>>>>> a289f727
+    const { data } = await makePromise<Result>(
       execute(link, {
         operationName: 'postAndTags',
         query: postAndTags,
@@ -455,11 +415,7 @@
       }
     `;
 
-<<<<<<< HEAD
-    const data = await makePromise<Result>(
-=======
-    const { data } = await makePromise(
->>>>>>> a289f727
+    const { data } = await makePromise<Result>(
       execute(link, {
         operationName: 'postAndTags',
         query: postAndTags,
@@ -495,11 +451,7 @@
       }
     `;
 
-<<<<<<< HEAD
-    const data = await makePromise<Result>(
-=======
-    const { data } = await makePromise(
->>>>>>> a289f727
+    const { data } = await makePromise<Result>(
       execute(link, {
         operationName: 'postTitle',
         query: postTitleQueries,
@@ -894,7 +846,7 @@
     `;
 
     try {
-      await makePromise(
+      await makePromise<Result>(
         execute(link, {
           operationName: 'postTitle',
           query: postTagWithoutExport,
@@ -968,7 +920,7 @@
       }
     `;
 
-    const { data } = await makePromise(
+    const { data } = await makePromise<Result>(
       execute(link, {
         operationName: 'postTitle',
         query: postTagExport,
